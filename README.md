--- conflicted
+++ resolved
@@ -25,19 +25,6 @@
 
 KARMA is a comprehensive, high-performance evaluation framework for building medical AI benchmarks with Python 3.12+ based on standard PyTorch models.
 
-<<<<<<< HEAD
---cache_details
-    --use_cache: true
-    --duck_db:
-        --cache_path: /tmp/duckdb_bench.duckdb
-
-
-pip install karma[audio]
-pip install karma[text]
-pip install karma[retrieval]
-pip install karma[images]
-pip install karma[all]
-=======
 The key features are:
 
 * **Fast**: Very high performance evaluation, capable of processing thousands of medical examples efficiently
@@ -258,5 +245,4 @@
 
 ## License
 
-This project is licensed under the terms of the MIT license.
->>>>>>> 1a7f11d6
+This project is licensed under the terms of the MIT license.