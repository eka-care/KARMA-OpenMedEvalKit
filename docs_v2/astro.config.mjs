// @ts-check
import { defineConfig } from "astro/config";
import starlight from "@astrojs/starlight";
import starlightLlmsTxt from "starlight-llms-txt";
import mermaid from "astro-mermaid";

// https://astro.build/config
export default defineConfig({
<<<<<<< HEAD
	site: 'https://karma.eka.care/',
	integrations: [
		starlight({
			title: 'KARMA',
			plugins: [
       		 starlightLlmsTxt({
          		projectName: 'KARMA OpenMedEvalKit',
				 description: 'KARMA-OpenMedEvalKit is a toolkit to evaluate Multimodal Large Language Models (LLMs) across diverse datasets. Currently KARMA supports 10+ datasets focusing on HealthCare/Medical domain spanning text, image and audio modalities. This toolkit can easily be extended to include more datasets and models.'
        	}),
      		],
			social: [
				{ icon: 'github', label: 'GitHub', href: 'https://github.com/eka-care/KARMA-OpenMedEvalKit.git' },
				{ icon: 'add-document', label: 'LLMs Results', href: 'https://karma.eka.care/llms-full.txt' }
			],
			sidebar: [
				{
					label: 'Getting Started',
					items: [
						{ label: 'Overview', slug: 'index' },
						{ label: 'Installation Guide', slug: 'user-guide/installation' },
						{ label: 'Basic Usage', slug: 'user-guide/basic-usage' },
						{ label: 'CLI Basics', slug: 'user-guide/cli-basics' },
					],
				},
				{ label: 'Supported Resources', slug: 'supported-resources' },
				{ label: 'Building with LLMs', slug: 'building-with-llms' },
				{
					label: 'User Guide',
					items: [
						{ label: 'Interactive Mode', slug: 'user-guide/interactive-mode' },
						{ label: 'Models',
							items: [
								{ label: 'Built-in Models', slug: 'user-guide/models/built-in-models' },
								{ label: 'Model Configuration', slug: 'user-guide/models/model-configuration' },
							]
						},
						{ label: 'Datasets',
							items: [
								{ label: 'Datasets Overview', slug: 'user-guide/datasets/datasets_overview' },
							]
						},
						{ label: 'Metrics Overview', slug: 'user-guide/metrics/metrics_overview' },
						{ label: 'Processors Overview', slug: 'user-guide/processors/processors_overview' },
						{ label: 'Registry', slug: 'user-guide/registry/registries' },
						{ label: 'Add Your Own',
							items: [
								{ label: 'Add Dataset', slug: 'user-guide/add-your-own/add-dataset' },
								{ label: 'Add Model', slug: 'user-guide/add-your-own/add-model' },
							]
						},
					],
				},
				{
					label: 'Commands',
					items: [
						{ label: 'Eval Command', slug: 'eval-command' },
					],
				},
				{
					label: 'Benchmarks',
					items: [
						{ label: 'Benchmark Overview', slug: 'benchmark/benchmark_overview' },
					],
				},
			],
		}),
	],
=======
  site: "https://karma.eka.care/",
  integrations: [
    starlight({
      title: "KARMA",
      plugins: [
        starlightLlmsTxt({
          projectName: "KARMA OpenMedEvalKit",
          description:
            "KARMA-OpenMedEvalKit is a toolkit to evaluate Multimodal Large Language Models (LLMs) across diverse datasets. Currently KARMA supports 10+ datasets focusing on HealthCare/Medical domain spanning text, image and audio modalities. This toolkit can easily be extended to include more datasets and models.",
        }),
      ],
      social: [
        {
          icon: "github",
          label: "GitHub",
          href: "https://github.com/eka-care/KARMA-OpenMedEvalKit.git",
        },
        {
          icon: "add-document",
          label: "LLMs Results",
          href: "https://karma.eka.care/llms-full.txt",
        },
      ],
      sidebar: [
        {
          label: "Getting Started",
          items: [
            { label: "Overview", slug: "index" },
            { label: "Installation Guide", slug: "user-guide/installation" },
            { label: "CLI Basics", slug: "user-guide/cli-basics" },
            {
              label: "Running evaluations",
              slug: "user-guide/running-evaluations",
            },
          ],
        },
        { label: "Supported Resources", slug: "supported-resources" },
        { label: "Architecture", slug: "architecture" },
        { label: "Building with LLMs", slug: "building-with-llms" },
        {
          label: "User Guide",
          items: [
            {
              label: "Using KARMA as a package",
              slug: "user-guide/using-through-api",
            },
            {
              label: "Metrics Overview",
              slug: "user-guide/metrics/metrics_overview",
            },
            {
              label: "Processors Overview",
              slug: "user-guide/processors/processors_overview",
            },
            { label: "Registry", slug: "user-guide/registry/registries" },
            {
              label: "Models",
              items: [
                {
                  label: "Built-in Models",
                  slug: "user-guide/models/built-in-models",
                },
                {
                  label: "Model Configuration",
                  slug: "user-guide/models/model-configuration",
                },
              ],
            },
            {
              label: "Datasets",
              items: [
                {
                  label: "Datasets Overview",
                  slug: "user-guide/datasets/datasets_overview",
                },
              ],
            },
            {
              label: "Add Your Own",
              items: [
                {
                  label: "Add Model",
                  slug: "user-guide/add-your-own/add-model",
                },
                {
                  label: "Add Dataset",
                  slug: "user-guide/add-your-own/add-dataset",
                },
                {
                  label: "Add Metric",
                  slug: "user-guide/add-your-own/add-metric",
                },
                {
                  label: "Add Processor",
                  slug: "user-guide/add-your-own/add-processor",
                },
              ],
            },
          ],
        },
        { label: "Caching", slug: "caching" },
        {
          label: "Commands",
          items: [{ label: "Eval Command", slug: "eval-command" }],
        },
        {
          label: "Benchmarks",
          items: [
            {
              label: "Benchmark Overview",
              slug: "benchmark/benchmark_overview",
            },
          ],
        },
      ],
    }),
    mermaid({
      theme: "forest",
      autoTheme: true,
    }),
  ],
>>>>>>> 5e58815b
});<|MERGE_RESOLUTION|>--- conflicted
+++ resolved
@@ -6,7 +6,6 @@
 
 // https://astro.build/config
 export default defineConfig({
-<<<<<<< HEAD
 	site: 'https://karma.eka.care/',
 	integrations: [
 		starlight({
@@ -74,7 +73,6 @@
 			],
 		}),
 	],
-=======
   site: "https://karma.eka.care/",
   integrations: [
     starlight({
@@ -196,5 +194,4 @@
       autoTheme: true,
     }),
   ],
->>>>>>> 5e58815b
 });