<<<<<<< HEAD
from typing import Any, Dict, List, Optional

import numpy as np

=======
from tkinter.constants import FALSE
import torch
from typing import Dict, Any, Generator, Optional, List
>>>>>>> 00dbca3a
from karma.data_models.dataloader_iterable import DataLoaderIterable
from karma.eval_datasets.base_dataset import BaseMultimodalDataset
from karma.registries.dataset_registry import register_dataset
from karma.utils.audio import resample_audio
<<<<<<< HEAD

=======
import numpy as np
from datasets import Audio
>>>>>>> 00dbca3a
DATASET_NAME = "ai4bharat/indicvoices_r"
SPLIT = "test"
COMMIT_HASH = "5f4495c91d500742a58d1be2ab07d77f73c0acf8"


@register_dataset(
    DATASET_NAME,
    metrics=["bleu", "wer", "cer"],
    commit_hash=COMMIT_HASH,
    split=SPLIT,
    task_type="transcription",
    required_args=["language"],
    default_args={"language": "hindi"},
    processors=["general_text_processor", "multilingual_text_processor"],
)
class IndicVoicesRDataset(BaseMultimodalDataset):
    def __init__(
        self,
        language: str = "hindi",
        processors=None,
        **kwargs,
    ):
        """
        Initialize the IndicVoicesR dataset.

        """
        super().__init__(
            config=language,
            processors=processors,
            **kwargs,
        )
        self.language = language
        self.dataset_name = f"{DATASET_NAME}-{self.language}"
<<<<<<< HEAD

    def format_item(self, sample: Dict[str, Any]) -> DataLoaderIterable:
        audio_info = sample.get("audio", {})
        sampling_rate = audio_info.get("sampling_rate")

        audio_array = np.array(audio_info.get("array"), dtype=np.float32)
        if sampling_rate != 16000:
            audio_array = resample_audio(
                audio_array, orig_sr=sampling_rate, target_sr=16000
            )
=======
        self.dataset =  self.dataset.cast_column("audio", Audio(sampling_rate=16000, decode=False))

    def format_item(self, sample: Dict[str, Any]) -> DataLoaderIterable:
        audio_info = sample.get("audio",{})
        audio_data = audio_info.get("bytes")
>>>>>>> 00dbca3a

        return DataLoaderIterable(
            audio=audio_data,
            expected_output=sample.get("text", ""),
            other_args={"language": sample.get("lang", "unknown")},
        )<|MERGE_RESOLUTION|>--- conflicted
+++ resolved
@@ -1,23 +1,13 @@
-<<<<<<< HEAD
-from typing import Any, Dict, List, Optional
-
-import numpy as np
-
-=======
 from tkinter.constants import FALSE
 import torch
 from typing import Dict, Any, Generator, Optional, List
->>>>>>> 00dbca3a
 from karma.data_models.dataloader_iterable import DataLoaderIterable
 from karma.eval_datasets.base_dataset import BaseMultimodalDataset
 from karma.registries.dataset_registry import register_dataset
 from karma.utils.audio import resample_audio
-<<<<<<< HEAD
-
-=======
 import numpy as np
 from datasets import Audio
->>>>>>> 00dbca3a
+
 DATASET_NAME = "ai4bharat/indicvoices_r"
 SPLIT = "test"
 COMMIT_HASH = "5f4495c91d500742a58d1be2ab07d77f73c0acf8"
@@ -31,7 +21,8 @@
     task_type="transcription",
     required_args=["language"],
     default_args={"language": "hindi"},
-    processors=["general_text_processor", "multilingual_text_processor"],
+    # processors=["general_text_processor", "multilingual_text_processor"],
+    processors=["asr_wer_preprocessor"],
 )
 class IndicVoicesRDataset(BaseMultimodalDataset):
     def __init__(
@@ -51,24 +42,12 @@
         )
         self.language = language
         self.dataset_name = f"{DATASET_NAME}-{self.language}"
-<<<<<<< HEAD
+        self.dataset =  self.dataset.cast_column("audio", Audio(sampling_rate=16000, decode=False))
 
-    def format_item(self, sample: Dict[str, Any]) -> DataLoaderIterable:
-        audio_info = sample.get("audio", {})
-        sampling_rate = audio_info.get("sampling_rate")
-
-        audio_array = np.array(audio_info.get("array"), dtype=np.float32)
-        if sampling_rate != 16000:
-            audio_array = resample_audio(
-                audio_array, orig_sr=sampling_rate, target_sr=16000
-            )
-=======
-        self.dataset =  self.dataset.cast_column("audio", Audio(sampling_rate=16000, decode=False))
 
     def format_item(self, sample: Dict[str, Any]) -> DataLoaderIterable:
         audio_info = sample.get("audio",{})
         audio_data = audio_info.get("bytes")
->>>>>>> 00dbca3a
 
         return DataLoaderIterable(
             audio=audio_data,
