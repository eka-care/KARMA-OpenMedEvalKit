"""
PubMedMCQA dataset implementation with multimodal support.

This module provides the PubMedMCQADataset class that implements the new
multimodal dataset interface for use with the refactored benchmark system.
"""

import logging
from typing import Dict, Any
from karma.data_models.dataloader_iterable import DataLoaderIterable
from karma.eval_datasets.medqa_dataset import MedQADataset
from karma.registries.dataset_registry import register_dataset

logger = logging.getLogger(__name__)

# Hardcoded confinement instructions
DATASET_NAME = "openlifescienceai/pubmedqa"
SPLIT = "test"
COMMIT_HASH = "50fc41dcd0bd6eb63c18d436d854c6f9e8f3c7e2"
CONFINEMENT_INSTRUCTIONS = """Instructions: The following are multiple choice questions about medical knowledge. Solve them in a
step-by-step fashion, starting by summarizing the available information. Output a single option from the
four options as the final answer. Answer the following question given the context (reply with one of the
options): Context: <CONTEXT> Question: <QUESTION> Response (think step by step and
then end with "Final Answer:" followed by *only* the letter corresponding to the correct answer enclosed
in parentheses)"""


@register_dataset(
    DATASET_NAME,
    commit_hash=COMMIT_HASH,
    split=SPLIT,
    metrics=["exact_match"],
    task_type="mcqa",
)
class PubMedMCQADataset(MedQADataset):
    """
    PubMedMCQA PyTorch Dataset implementing the new multimodal interface.
    """

    def __init__(
        self,
        dataset_name=DATASET_NAME,
        split=SPLIT,
        confinement_instructions: str = CONFINEMENT_INSTRUCTIONS,
        **kwargs,
    ):
        """
        Initialize PubMedMCQA dataset.

        Args:
            **kwargs: Additional arguments passed to base class
        """
<<<<<<< HEAD
        super().__init__(confinement_instructions=confinement_instructions, **kwargs)
    
=======
        super().__init__(
            dataset_name=dataset_name,
            split=split,
            confinement_instructions=confinement_instructions,
            **kwargs,
        )
        self.dataset = super().load_eval_dataset(
            DATASET_NAME, config=None, split=SPLIT, commit_hash=COMMIT_HASH
        )

>>>>>>> 5dc9d0ad
    def format_item(self, sample: Dict[str, Any], **kwargs):
        input_text = self._format_question(sample["data"])

        # Parse correct answer from Correct Option field
        correct_option = sample["data"]["Correct Option"]
        context = "\n".join(sample["data"]["Context"])
        prompt = self.confinement_instructions.replace("<CONTEXT>", context).replace(
            "<QUESTION>", input_text
        )

        processed_sample = DataLoaderIterable(
            input=prompt,
            expected_output=correct_option,
        )

        return processed_sample<|MERGE_RESOLUTION|>--- conflicted
+++ resolved
@@ -50,10 +50,6 @@
         Args:
             **kwargs: Additional arguments passed to base class
         """
-<<<<<<< HEAD
-        super().__init__(confinement_instructions=confinement_instructions, **kwargs)
-    
-=======
         super().__init__(
             dataset_name=dataset_name,
             split=split,
@@ -64,7 +60,6 @@
             DATASET_NAME, config=None, split=SPLIT, commit_hash=COMMIT_HASH
         )
 
->>>>>>> 5dc9d0ad
     def format_item(self, sample: Dict[str, Any], **kwargs):
         input_text = self._format_question(sample["data"])
 
