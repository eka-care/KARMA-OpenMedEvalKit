"""
VQA-RAD dataset implementation with multimodal support.

This module provides the VQARADDataset class that implements the new
multimodal dataset interface for visual question answering on radiology images.
"""

import logging
from typing import Dict, Any
from datasets import Image
from karma.eval_datasets.base_dataset import BaseMultimodalDataset
from karma.registries.dataset_registry import register_dataset
from karma.data_models.dataloader_iterable import DataLoaderIterable

logger = logging.getLogger(__name__)

# Hardcoded confinement instructions for VQA
DATASET_NAME = "flaviagiammarino/vqa-rad"
SPLIT = "test"
COMMIT_HASH = "bcf91e7654fb9d51c8ab6a5b82cacf3fafd2fae9"


@register_dataset(
    DATASET_NAME,
    split=SPLIT,
    commit_hash=COMMIT_HASH,
    metrics=["exact_match"],
    task_type="vqa",
)
class VQARADDataset(BaseMultimodalDataset):
    """
    VQA-RAD PyTorch Dataset implementing the new multimodal interface.
    Handles visual question answering for radiology images.
    """

    def __init__(
        self,
        **kwargs,
    ):
        """
        Initialize VQA-RAD dataset.

        Args:
            **kwargs: Additional arguments passed to base class
        """
<<<<<<< HEAD
        super().__init__(**kwargs)
=======
        super().__init__(
            dataset_name=dataset_name, split=split, commit_hash=commit_hash, **kwargs
        )
        self.dataset = self.dataset.cast_column("image", Image(decode=False))
>>>>>>> 00dbca3a

    def format_item(self, sample: Dict[str, Any]) -> DataLoaderIterable:
        """
        Format a sample into a VQA prompt.

        Args:
            sample: A single sample from the dataset

        Returns:
            Dictionary with formatted prompt and expected output
        """
        question = sample.get("question", "")
        answer = sample.get("answer", "").lower()
        image = sample["image"]["bytes"]

        # Create VQA prompt
        if answer in ["yes", "no"]:
            prompt = (
                f"Question: {question}\n\nPlease output 'yes' or 'no'(no extra output)"
            )
        else:
            prompt = f"Question: {question}\n\nPlease answer the question concisely."

        processed_sample = DataLoaderIterable(
            input=prompt,
            expected_output=answer,
            images=[image],  # Include image for multimodal models
        )

        return processed_sample<|MERGE_RESOLUTION|>--- conflicted
+++ resolved
@@ -43,14 +43,8 @@
         Args:
             **kwargs: Additional arguments passed to base class
         """
-<<<<<<< HEAD
         super().__init__(**kwargs)
-=======
-        super().__init__(
-            dataset_name=dataset_name, split=split, commit_hash=commit_hash, **kwargs
-        )
         self.dataset = self.dataset.cast_column("image", Image(decode=False))
->>>>>>> 00dbca3a
 
     def format_item(self, sample: Dict[str, Any]) -> DataLoaderIterable:
         """
